# @package _global_

<<<<<<< HEAD
num_envs: 128
=======
num_envs: 512
>>>>>>> 9bb9a477
agent:
  _target_: mirage.agents.ppo.agent.PPO
  _recursive_: False
  config:
    # Setup basic actor-critic structure
    model:
      _target_: mirage.agents.ppo.model.PPOModel
      _recursive_: False
      config: ???  # Config to be filled by the module-specific configs
    # PPO parameters
    num_steps: 32
    tau: 0.95
    gamma: 0.99
    e_clip: 0.2
    clip_critic_loss: True
    gradient_clip_val: 0
    fail_on_bad_grads: False
    check_grad_mag: True
    bounds_loss_coef: 10
    normalize_values: True
    normalized_val_clamp_value: 5
    normalize_advantage: True
    batch_size: 64
    task_reward_w: 1.0
    num_mini_epochs: 1
    max_eval_steps: null
    eval_metrics_every: 500
    eval_metric_keys: [ ]
    training_early_termination: null
    num_games: null
    manual_save_every: 10
    max_epochs: ${eval:${training_max_steps}//${ngpu}//${num_envs}//${.num_steps}}
    extra_inputs: null<|MERGE_RESOLUTION|>--- conflicted
+++ resolved
@@ -1,10 +1,6 @@
 # @package _global_
 
-<<<<<<< HEAD
 num_envs: 128
-=======
-num_envs: 512
->>>>>>> 9bb9a477
 agent:
   _target_: mirage.agents.ppo.agent.PPO
   _recursive_: False
