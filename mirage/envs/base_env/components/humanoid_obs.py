--- conflicted
+++ resolved
@@ -24,19 +24,17 @@
             shape=(self.config.obs_size,),
             device=self.env.device,
         )
-<<<<<<< HEAD
-=======
         self.humanoid_action_hist_buf = HistoryBuffer(
             self.config.num_historical_steps,
             self.env.num_envs,
             shape=(self.env.config.robot.number_of_actions,),
             device=self.env.device,
         )
-        
+
         # Initialize historical_self_obs_with_actions if enabled
         self.historical_self_obs_with_actions = None
         self.step_count = 0
-        
+
         if self.config.historical_self_obs_with_actions.enabled:
             # Store as [num_envs, max_num_historical_steps, obs_per_step]
             obs_per_step = self.config.obs_size + self.env.config.robot.number_of_actions + (1 if self.config.historical_self_obs_with_actions.with_time else 0)
@@ -47,8 +45,7 @@
                 dtype=torch.float,
                 device=self.env.device,
             )
-            
->>>>>>> 9bb9a477
+
         body_names = self.env.config.robot.body_names
         num_bodies = len(body_names)
         self.body_contacts = torch.zeros(
@@ -62,7 +59,7 @@
     def post_physics_step(self):
         self.humanoid_obs_hist_buf.rotate()
         self.humanoid_action_hist_buf.rotate()
-        
+
         # Increment step counter, but cap at max history steps
         if self.config.historical_self_obs_with_actions.enabled:
             self.step_count = min(self.step_count + 1, self.config.historical_self_obs_with_actions.max_num_historical_steps)
@@ -76,7 +73,7 @@
     def reset_envs(self, env_ids, reset_default_env_ids, reset_ref_env_ids, reset_ref_motion_ids, reset_ref_motion_times):
         if self.config.num_historical_steps > 1:
             self.reset_hist_buf(env_ids, reset_default_env_ids, reset_ref_env_ids, reset_ref_motion_ids, reset_ref_motion_times)
-        
+
         # Reset step counter when environments are reset
         if self.config.historical_self_obs_with_actions.enabled:
             self.step_count = 0
@@ -84,7 +81,7 @@
     def _reset_action_history(self, env_ids):
         """Helper method to reset action history with zeros"""
         zero_actions = torch.zeros(
-            len(env_ids), 
+            len(env_ids),
             self.env.config.robot.number_of_actions,
             device=self.env.device
         )
@@ -145,7 +142,7 @@
             ).permute(1, 0, 2),
             env_ids,
         )
-        
+
         self._reset_action_history(env_ids)
 
     def compute_observations(self, env_ids):
@@ -194,7 +191,7 @@
         self.body_contacts[:] = body_contacts
         self.humanoid_obs[env_ids] = obs
         self.humanoid_obs_hist_buf.set_curr(obs, env_ids)
-        
+
         # Compute historical_self_obs_with_actions if enabled
         if self.config.historical_self_obs_with_actions.enabled:
             self.compute_historical_self_obs_with_actions(env_ids)
@@ -203,18 +200,18 @@
         """Compute historical self observations with actions concatenated"""
         # Get the actual number of steps available
         actual_steps = min(self.step_count, self.config.historical_self_obs_with_actions.max_num_historical_steps)
-        
+
         # Initialize the sequence with zeros
         self.historical_self_obs_with_actions[env_ids] = 0
-        
+
         if actual_steps == 0:
             return  # No history available
-        
+
         # Get historical observations and actions for the actual steps available
         # Note: obs[i] corresponds to the state BEFORE action[i] was executed
         hist_obs_data = self.humanoid_obs_hist_buf.get_all(env_ids)[:actual_steps]
         hist_action_data = self.humanoid_action_hist_buf.get_all(env_ids)[:actual_steps]
-        
+
         # Add time embeddings if enabled
         config = self.config.historical_self_obs_with_actions
         if config.with_time:
@@ -222,16 +219,16 @@
             # Use simple time offsets like historical_self_obs (negative times)
             time_offsets = -self.env.dt * torch.arange(data_steps, device=self.env.device, dtype=torch.float)
             time_embeddings = time_offsets.unsqueeze(1).expand(-1, hist_obs_data.shape[1]).unsqueeze(-1)
-            
+
             # Concatenate obs, actions, and time for each step
             hist_obs_with_time = torch.cat([hist_obs_data, hist_action_data, time_embeddings], dim=-1)
-            
+
             # Store in sequence format: [envs, steps, obs_per_step]
             self.historical_self_obs_with_actions[env_ids, :data_steps] = hist_obs_with_time.permute(1, 0, 2)
         else:
             # Concatenate obs and actions for each step
             hist_combined = torch.cat([hist_obs_data, hist_action_data], dim=-1)
-            
+
             # Store in sequence format: [envs, steps, obs_per_step]
             self.historical_self_obs_with_actions[env_ids, :actual_steps] = hist_combined.permute(1, 0, 2)
 
@@ -269,18 +266,13 @@
         obs_dict = {
             "self_obs": self.humanoid_obs.clone(),
             "historical_self_obs": self.humanoid_obs_hist_buf.get_all_flattened().clone(),
-<<<<<<< HEAD
-            "historical_self_obs_with_actions": self.humanoid_obs_hist_buf.get_all_flattened().clone(),
-        }
-=======
             "historical_actions": self.humanoid_action_hist_buf.get_all_flattened().clone(),
         }
-        
+
         # Add historical_self_obs_with_actions if enabled
         if self.config.historical_self_obs_with_actions.enabled:
             # Always return fixed length tensor, but only use meaningful data
             # The rest is zero-padded and will be handled by transformer
             obs_dict["historical_self_obs_with_actions"] = self.historical_self_obs_with_actions.reshape(self.env.num_envs, -1)
-        
-        return obs_dict
->>>>>>> 9bb9a477
+
+        return obs_dict